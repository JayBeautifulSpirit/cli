--- conflicted
+++ resolved
@@ -59,21 +59,17 @@
 		return fmt.Errorf("connecting to Live Share: %v", err)
 	}
 
-<<<<<<< HEAD
-	port, err := codespaces.UnusedPort()
+	localSSHPort, err := codespaces.UnusedPort()
 	if err != nil {
 		return err
 	}
 
-	tunnel, err := codespaces.NewPortForwarder(ctx, lsclient, "sshd", port)
-=======
 	remoteSSHServerPort, sshUser, err := codespaces.StartSSHServer(ctx, lsclient, log)
 	if err != nil {
 		return fmt.Errorf("error getting ssh server details: %v", err)
 	}
 
-	tunnelPort, connClosed, err := codespaces.MakeSSHTunnel(ctx, lsclient, 0, remoteSSHServerPort)
->>>>>>> 4a45feb7
+	tunnel, err := codespaces.NewPortForwarder(ctx, lsclient, "sshd", localSSHPort, remoteSSHServerPort)
 	if err != nil {
 		return fmt.Errorf("make ssh tunnel: %v", err)
 	}
@@ -83,15 +79,9 @@
 		cmdType = "tail -f"
 	}
 
-<<<<<<< HEAD
-	dst := fmt.Sprintf("%s@localhost", getSSHUser(codespace))
+	dst := fmt.Sprintf("%s@localhost", sshUser)
 	cmd := codespaces.NewRemoteCommand(
-		ctx, port, dst, fmt.Sprintf("%s /workspaces/.codespaces/.persistedshare/creation.log", cmdType),
-=======
-	dst := fmt.Sprintf("%s@localhost", sshUser)
-	stdout, err := codespaces.RunCommand(
-		ctx, tunnelPort, dst, fmt.Sprintf("%v /workspaces/.codespaces/.persistedshare/creation.log", cmdType),
->>>>>>> 4a45feb7
+		ctx, localSSHPort, dst, fmt.Sprintf("%s /workspaces/.codespaces/.persistedshare/creation.log", cmdType),
 	)
 
 	// Error channels are buffered so that neither sending goroutine gets stuck.
